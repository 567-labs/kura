--- conflicted
+++ resolved
@@ -27,35 +27,12 @@
         None, description="List of errors the assistant made"
     )
 
-<<<<<<< HEAD
     def embeddable_text(self) -> str:
-        return f"Summary: {self.summary}\nRequest: {self.request}\nTask: {self.task}\nLanguages: {self.languages}\nAssistant Errors: {self.assistant_errors}"
-=======
-    def embeded_text(self):
-        return f"""
-        <summary>
-        {self.summary}
-        </summary>
-        <request>
-        {self.request}
-        </request>
-        <languages>
-        {self.languages}
-        </languages>
-        <task>
-        {self.task}
-        </task>
-        <concerning_score>
-        {self.concerning_score}
-        </concerning_score>
-        <user_frustration>
-        {self.user_frustration}
-        </user_frustration>
-        <assistant_errors>
-        {self.assistant_errors}
-        </assistant_errors>
-        """
->>>>>>> be47ab2f
+        return f"""<summary>{self.summary}</summary>
+<request>{self.request}</request>
+<task>{self.task}</task>
+<languages>{self.languages}</languages>
+<assistant_errors>{self.assistant_errors}</assistant_errors>"""
 
 
 class ConversationSummary(GeneratedSummary):
