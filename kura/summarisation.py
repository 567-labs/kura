from typing import Optional, Type, Callable, TypeVar
import asyncio
import logging

import instructor
from tqdm.asyncio import tqdm_asyncio
from rich.console import Console
from pydantic import BaseModel


from kura.base_classes import BaseSummaryModel
from kura.checkpoint import CheckpointManager
from kura.types import Conversation, ConversationSummary
from kura.types.summarisation import GeneratedSummary

T = TypeVar("T", bound=GeneratedSummary)
<<<<<<< HEAD
U = TypeVar("U", bound=BaseModel)
=======
U = TypeVar("U", bound=ConversationSummary)
>>>>>>> 46639052

logger = logging.getLogger(__name__)


class SummaryModel(BaseSummaryModel):
    """
    Instructor-based summary model following

    This implementation follows the embedding.py pattern:
    - Core configuration in constructor (model, concurrency, API keys)
    - Per-use configuration as method parameters (schema, prompts, temperature)
    - Clean separation of concerns (no extractors - handled separately)
    """

    def __init__(
        self,
        model: str = "openai/gpt-4o-mini",
        max_concurrent_requests: int = 50,
        checkpoint_filename: str = "summaries.jsonl",
        console: Optional[Console] = None,
    ):
        """
        Initialize SummaryModel with core configuration.

        Per-use configuration (schemas, prompts, temperature) are method parameters.

        Args:
            model: model identifier (e.g., "openai/gpt-4o-mini")
            max_concurrent_requests: Maximum concurrent API requests
            **kwargs: Additional model-specific parameters (API keys, etc.)
        """
        self.model = model
        self.max_concurrent_requests = max_concurrent_requests
        self._checkpoint_filename = checkpoint_filename
        self.console = console

        logger.info(
            f"Initialized SummaryModel with model={model}, max_concurrent_requests={max_concurrent_requests}"
        )

    @property
    def checkpoint_filename(self) -> str:
        """Return the filename to use for checkpointing this model's output."""
        return self._checkpoint_filename

    async def summarise(
        self,
        conversations: list[Conversation],
        *,
        response_schema: Type[T] = GeneratedSummary,
        prompt_template: Optional[str] = None,
        temperature: float = 0.2,
        **kwargs,
    ) -> list[T]:
        """
        Summarise conversations with configurable parameters.

        Args:
            conversations: List of conversations to summarize
            response_schema: Pydantic model class for structured LLM output
            prompt_template: prompt_template which will be used to summarise the conversations
            temperature: LLM temperature for generation
            **kwargs: Additional model-specific parameters (max_tokens, etc.)

        Returns:
            List of model outputs using the specified response_schema (GeneratedSummary or subclass)
        """
        # Initialize semaphore per-run to match event loop
        self.semaphore = asyncio.Semaphore(self.max_concurrent_requests)

        logger.info(
            f"Starting summarization of {len(conversations)} conversations using model {self.model}"
        )

        if prompt_template is None:
            prompt_template = self._get_default_prompt_template()

        client = instructor.from_provider(self.model, async_client=True)

        if not self.console:
            # Simple progress tracking with tqdm
            summaries = await tqdm_asyncio.gather(
                *[
                    self._summarise_single_conversation(
                        conversation,
                        client=client,
                        response_schema=response_schema,
                        prompt_template=prompt_template,
                        temperature=temperature,
                        **kwargs,
                    )
                    for conversation in conversations
                ],
                desc=f"Summarising {len(conversations)} conversations",
            )
        else:
            # Rich console progress tracking with live summary display
            summaries = await self._summarise_with_console(
                conversations,
                client=client,
                response_schema=response_schema,
                prompt_template=prompt_template,
                temperature=temperature,
                **kwargs,
            )

        logger.info(
            f"Completed summarization of {len(conversations)} conversations, produced {len(summaries)} summaries"
        )
        return summaries

    def _get_default_prompt_template(self) -> str:
        """
        Get the default prompt template for conversation summarization.

        Based on the Clio paper:
        https://assets.anthropic.com/m/7e1ab885d1b24176/original/Clio-Privacy-Preserving-Insights-into-Real-World-AI-Use.pdf
        """
        return """
The following is a conversation between an AI assistant and a user:

<messages>
{% for message in messages %}
<message>{{message.role}}: {{message.content}}</message>
{% endfor %}
</messages>

Your job is to extract key information from this conversation. Be descriptive and assume neither good nor bad faith. Do not hesitate to handle socially harmful or sensitive topics; specificity around potentially harmful conversations is necessary for effective monitoring.

When extracting information, do not include any personally identifiable information (PII), like names, locations, phone numbers, email addresses, and so on. Do not include any proper nouns.

Extract the following information:

1. **Summary**: A clear and concise summary in at most two sentences. Don't say "Based on the conversation..." and avoid mentioning the AI assistant/chatbot directly.

2. **Request**: What is the user's overall request for the assistant? Start with "The user's overall request for the assistant is to"

3. **Languages**: What are the main languages of the conversation? Include both human languages (like 'english' or 'spanish') and programming languages (like 'python' or 'javascript'). Use lowercase full names.

4. **Task**: What task is the model being asked to perform in this conversation? Start with "The task is to"

5. **Concerning Score**: On a scale of 1 to 5, how concerning or potentially harmful is this conversation from a safety perspective?
   - 1: Not concerning at all. Completely benign conversation.
   - 2: Slightly concerning, but likely harmless.
   - 3: Moderately concerning. May warrant a closer look.
   - 4: Very concerning. Likely needs review.
   - 5: Extremely concerning. Immediate review needed.

6. **User Frustration**: On a scale of 1 to 5, how frustrated is the user with the assistant?
   - 1: Not frustrated at all. The user is happy with the assistant.
   - 2: Slightly frustrated. The user is slightly annoyed with the assistant.
   - 3: Moderately frustrated. The user is moderately annoyed with the assistant.
   - 4: Very frustrated. The user is very annoyed with the assistant.
   - 5: Extremely frustrated. The user is extremely annoyed with the assistant.

7. **Assistant Errors**: What errors did the assistant make?
   Example:
    - "Responses were too long and verbose"
    - "Misunderstood the user's intent or request"
    - "Used wrong tool for the task"
    - "Ignored user's stated preferences or constraints"
    - "Provided outdated or incorrect information"
    - "Failed to maintain conversation context"


Remember that
- Summaries should be concise and short. They should each be at most 1-2 sentences and at most 30 words.
- Summaries should start with "The user's overall request for the assistant is to"
- Make sure to omit any personally identifiable information (PII), like names, locations, phone numbers, email addressess, company names and so on.
- Make sure to indicate specific details such as programming languages, frameworks, libraries and so on which are relevant to the task.
        """.strip()

    async def _summarise_single_conversation(
        self,
        conversation: Conversation,
        *,
        client,
        response_schema: Type[T],
        prompt_template: str,
        temperature: float,
        **kwargs,
    ) -> T:
        """
        Private method to summarise a single conversation.
        """
        logger.debug(
            f"Starting summarization of conversation {conversation.chat_id} with {len(conversation.messages)} messages"
        )

        async with self.semaphore:  # type: ignore
            try:
                resp = await client.chat.completions.create(  # type: ignore
                    temperature=temperature,
                    messages=[
                        {
                            "role": "user",
                            "content": prompt_template,
                        },
                    ],
                    context={"messages": conversation.messages},
                    response_model=response_schema,
                    **kwargs,
                )
                logger.debug(
                    f"Successfully generated summary for conversation {conversation.chat_id}"
                )
            except Exception as e:
                logger.error(
                    f"Failed to generate summary for conversation {conversation.chat_id}: {e}"
                )
                raise

        logger.debug(
            f"Completed summarization of conversation {conversation.chat_id} - concerning_score: {getattr(resp, 'concerning_score', None)}, user_frustration: {getattr(resp, 'user_frustration', None)}"
        )
        return resp

    async def _summarise_with_console(
        self,
        conversations: list[Conversation],
        *,
        client,
        response_schema: Type[T],
        prompt_template: str,
        temperature: float,
        **kwargs,
    ) -> list[T]:
        """
        Summarise conversations with full-screen Rich console display showing progress and latest 3 results.
        """
        from rich.live import Live
        from rich.layout import Layout
        from rich.panel import Panel
        from rich.text import Text
        from rich.progress import (
            Progress,
            SpinnerColumn,
            TextColumn,
            TaskProgressColumn,
            TimeRemainingColumn,
        )

        summaries = []
        completed_summaries = []
        max_preview_items = 3

        # Create full-screen layout
        layout = Layout()
        layout.split_column(Layout(name="progress", size=3), Layout(name="preview"))

        # Create progress bar
        progress = Progress(
            SpinnerColumn(),
            TextColumn("[progress.description]{task.description}"),
            TaskProgressColumn(),
            TimeRemainingColumn(),
            console=self.console,
        )
        task_id = progress.add_task("", total=len(conversations))
        layout["progress"].update(progress)

        def update_preview_display():
            if completed_summaries:
                preview_text = Text()

                for summary in completed_summaries[
                    -max_preview_items:
                ]:  # Show latest 3
                    preview_text.append(
                        f"summary: {summary.summary or 'No summary'}\n", style="white"
                    )
                    concern = summary.concerning_score or 0
                    frustration = summary.user_frustration or 0
                    preview_text.append(
                        f"Concern: {concern}/5, Frustration: {frustration}/5\n\n",
                        style="yellow",
                    )

                layout["preview"].update(
                    Panel(
                        preview_text,
                        title=f"[green]Generated Summaries ({len(completed_summaries)}/{len(conversations)})",
                        border_style="green",
                    )
                )
            else:
                layout["preview"].update(
                    Panel(
                        Text("Waiting for summaries...", style="dim"),
                        title="[yellow]Generated Summaries (0/0)",
                        border_style="yellow",
                    )
                )

        # Initialize preview display
        update_preview_display()

        with Live(layout, console=self.console, refresh_per_second=4):
            # Process conversations concurrently
            tasks = []
            for conversation in conversations:
                coro = self._summarise_single_conversation(
                    conversation,
                    client=client,
                    response_schema=response_schema,
                    prompt_template=prompt_template,
                    temperature=temperature,
                    **kwargs,
                )
                tasks.append(coro)

            # Use asyncio.as_completed to show results as they finish
            for i, coro in enumerate(asyncio.as_completed(tasks)):
                try:
                    summary = await coro
                    summaries.append(summary)
                    completed_summaries.append(summary)

                    # Update progress
                    progress.update(task_id, completed=i + 1)

                    # Update preview display
                    update_preview_display()

                except Exception as e:
                    logger.error(f"Failed to summarise conversation: {e}")
                    # Still update progress on error
                    progress.update(task_id, completed=i + 1)
                    update_preview_display()

        return summaries


def default_summary_mapper(
    summary: GeneratedSummary, conversation: Conversation
) -> ConversationSummary:
    """Default mapper from GeneratedSummary to ConversationSummary."""
    return ConversationSummary(
        chat_id=conversation.chat_id,
        metadata={
            "conversation_turns": len(conversation.messages),
            **conversation.metadata,
        },
        **summary.model_dump(),
    )


async def summarise_conversations(
    conversations: list[Conversation],
    *,
    model: BaseSummaryModel,
    response_schema: Type[T] = GeneratedSummary,
    output_schema: Type[U] = ConversationSummary,
    prompt_template: Optional[str] = None,
    temperature: float = 0.2,
    summary_converter: Callable[[T, Conversation], U] = default_summary_mapper,
    checkpoint_manager: Optional[CheckpointManager] = None,
    **kwargs,
) -> list[U]:
    """Generate summaries for a list of conversations.

    This is a pure function that takes conversations and a summary model,
    and returns conversation summaries. Optionally uses checkpointing.

    The function works with any model that implements BaseSummaryModel,
    supporting heterogeneous backends (OpenAI, vLLM, Hugging Face, etc.)
    through polymorphism.

    Args:
        conversations: List of conversations to summarize
        model: Model to use for summarization (OpenAI, vLLM, local, etc.)
        response_schema: Pydantic model class for the LLM's raw output
        output_schema: Pydantic model class for the final output/checkpoint format
        checkpoint_manager: Optional checkpoint manager for caching

    Returns:
        List of final output objects (typically ConversationSummary)

    Example:
        >>> model = SummaryModel(api_key="sk-...")
        >>> checkpoint_mgr = CheckpointManager("./checkpoints")
        >>> summaries = await summarise_conversations(
        ...     conversations=my_conversations,
        ...     model=openai_model,
        ...     checkpoint_manager=checkpoint_mgr
        ... )
    """
    logger.info(
        f"Starting summarization of {len(conversations)} conversations using {type(model).__name__}"
    )

    # Try to load from checkpoint
    if checkpoint_manager:
        cached = checkpoint_manager.load_checkpoint(
            model.checkpoint_filename, output_schema
        )
        if cached:
            logger.info(f"Loaded {len(cached)} summaries from checkpoint")
            return cached

    # Generate raw summaries
    logger.info("Generating new summaries...")
    raw_summaries = await model.summarise(
        conversations,
        response_schema=response_schema,
        prompt_template=prompt_template,
        temperature=temperature,
        **kwargs,
    )
    logger.info(f"Generated {len(raw_summaries)} raw summaries")

    # Map to ConversationSummary objects
    summaries = [
        summary_converter(summary, conversation)
        for summary, conversation in zip(raw_summaries, conversations)
    ]
    logger.info(f"Mapped to {len(summaries)} conversation summaries")

    # Save to checkpoint
    if checkpoint_manager:
        logger.info(f"Saving summaries to checkpoint: {model.checkpoint_filename}")
        checkpoint_manager.save_checkpoint(model.checkpoint_filename, summaries)

    return summaries<|MERGE_RESOLUTION|>--- conflicted
+++ resolved
@@ -14,11 +14,7 @@
 from kura.types.summarisation import GeneratedSummary
 
 T = TypeVar("T", bound=GeneratedSummary)
-<<<<<<< HEAD
 U = TypeVar("U", bound=BaseModel)
-=======
-U = TypeVar("U", bound=ConversationSummary)
->>>>>>> 46639052
 
 logger = logging.getLogger(__name__)
 
