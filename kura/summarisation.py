--- conflicted
+++ resolved
@@ -20,323 +20,7 @@
 
 logger = logging.getLogger(__name__)
 
-<<<<<<< HEAD
-
-class SummaryModel(BaseSummaryModel):
-    @property
-    def checkpoint_filename(self) -> str:
-        """The filename to use for checkpointing this model's output."""
-        return "summaries.jsonl"
-
-    def __init__(
-        self,
-        model: str = "openai/gpt-4o-mini",
-        max_concurrent_requests: int = 50,
-        extractors: list[
-            Callable[
-                [Conversation, Semaphore],
-                Union[ExtractedProperty, list[ExtractedProperty]],
-            ]
-        ] = [],
-        console: Optional["Console"] = None,
-        **kwargs,  # For future use
-    ):
-        self.sems = None
-        self.extractors = extractors
-        self.max_concurrent_requests = max_concurrent_requests
-        self.model = model
-        self.console = console
-        self.semaphore: Optional[Semaphore] = None
-        logger.info(
-            f"Initialized SummaryModel with model={model}, max_concurrent_requests={max_concurrent_requests}, extractors={len(extractors)}"
-        )
-
-    async def _gather_with_progress(
-        self,
-        tasks,
-        desc: str = "Processing",
-        disable: bool = False,
-        show_preview: bool = False,
-    ):
-        """Helper method to run async gather with Rich progress bar if available, otherwise tqdm."""
-        if self.console and not disable:
-            try:
-                from rich.progress import (
-                    Progress,
-                    SpinnerColumn,
-                    TextColumn,
-                    BarColumn,
-                    TaskProgressColumn,
-                    TimeRemainingColumn,
-                )
-                from rich.live import Live
-                from rich.layout import Layout
-                from rich.panel import Panel
-                from rich.text import Text
-                from rich.errors import LiveError
-
-                if show_preview:
-                    # Use Live display with progress and preview buffer
-                    layout = Layout()
-                    layout.split_column(
-                        Layout(name="progress", size=3), Layout(name="preview")
-                    )
-
-                    preview_buffer = []
-                    max_preview_items = 3
-
-                    # Create progress with cleaner display
-                    progress = Progress(
-                        SpinnerColumn(),
-                        TextColumn("[progress.description]{task.description}"),
-                        BarColumn(),
-                        TaskProgressColumn(),
-                        TimeRemainingColumn(),
-                        console=self.console,
-                    )
-                    task_id = progress.add_task(f"[cyan]{desc}...", total=len(tasks))
-                    layout["progress"].update(progress)
-
-                    try:
-                        with Live(layout, console=self.console, refresh_per_second=4):
-                            completed_tasks = []
-                            for i, task in enumerate(asyncio.as_completed(tasks)):
-                                result = await task
-                                completed_tasks.append(result)
-                                progress.update(task_id, completed=i + 1)
-
-                                # Add to preview buffer if it's a ConversationSummary
-                                if hasattr(result, "summary") and hasattr(
-                                    result, "chat_id"
-                                ):
-                                    preview_buffer.append(result)
-                                    if len(preview_buffer) > max_preview_items:
-                                        preview_buffer.pop(0)
-
-                                    # Update preview display
-                                    preview_text = Text()
-                                    for j, summary in enumerate(preview_buffer):
-                                        # Color based on user frustration level
-                                        frustration_style = {
-                                            1: "green",  # Not frustrated
-                                            2: "yellow",  # Slightly frustrated
-                                            3: "orange3",  # Moderately frustrated
-                                            4: "red",  # Very frustrated
-                                            5: "red1",  # Extremely frustrated
-                                        }.get(summary.user_frustration, "white")
-
-                                        # Color based on concerning score
-                                        concern_style = {
-                                            1: "green",  # Not concerning
-                                            2: "yellow",  # Slightly concerning
-                                            3: "orange3",  # Moderately concerning
-                                            4: "red",  # Very concerning
-                                            5: "red1",  # Extremely concerning
-                                        }.get(summary.concerning_score, "white")
-
-                                        preview_text.append(
-                                            f"Chat {summary.chat_id[:8]}...: ",
-                                            style="bold blue",
-                                        )
-                                        preview_text.append(
-                                            f"{summary.summary[:100]}...\n",
-                                            style=frustration_style,
-                                        )
-
-                                        if summary.request:
-                                            preview_text.append(
-                                                f"Request: {summary.request[:50]}...\n",
-                                                style=frustration_style,
-                                            )
-                                        if summary.languages:
-                                            preview_text.append(
-                                                f"Languages: {', '.join(summary.languages)}\n",
-                                                style="dim cyan",
-                                            )
-                                        if summary.task:
-                                            preview_text.append(
-                                                f"Task: {summary.task[:50]}...\n",
-                                                style=concern_style,
-                                            )
-
-                                        # Add frustration and concern indicators
-                                        if summary.user_frustration:
-                                            preview_text.append(
-                                                f"Frustration: {'😊' * summary.user_frustration}\n",
-                                                style=frustration_style,
-                                            )
-                                        if summary.concerning_score:
-                                            preview_text.append(
-                                                f"Concern: {'⚠️' * summary.concerning_score}\n",
-                                                style=concern_style,
-                                            )
-
-                                        preview_text.append("\n")
-
-                                    layout["preview"].update(
-                                        Panel(
-                                            preview_text,
-                                            title=f"[green]Recent Summaries ({len(preview_buffer)}/{max_preview_items})",
-                                            border_style="green",
-                                        )
-                                    )
-
-                            return completed_tasks
-                    except LiveError:
-                        # If Rich Live fails, fall back to simple progress without Live
-                        with progress:
-                            completed_tasks = []
-                            for i, task in enumerate(asyncio.as_completed(tasks)):
-                                result = await task
-                                completed_tasks.append(result)
-                                progress.update(task_id, completed=i + 1)
-                            return completed_tasks
-                else:
-                    # Regular progress bar without preview
-                    progress = Progress(
-                        SpinnerColumn(),
-                        TextColumn("[progress.description]{task.description}"),
-                        BarColumn(),
-                        TaskProgressColumn(),
-                        TimeRemainingColumn(),
-                        console=self.console,
-                    )
-
-                    with progress:
-                        task_id = progress.add_task(
-                            f"[cyan]{desc}...", total=len(tasks)
-                        )
-
-                        completed_tasks = []
-                        for i, task in enumerate(asyncio.as_completed(tasks)):
-                            result = await task
-                            completed_tasks.append(result)
-                            progress.update(task_id, completed=i + 1)
-
-                        return completed_tasks
-
-            except (ImportError, LiveError):  # type: ignore
-                # Rich not available or Live error, fall back to simple print statements
-                self.console.print(f"[cyan]Starting {desc}...[/cyan]")
-                completed_tasks = []
-                for i, task in enumerate(asyncio.as_completed(tasks)):
-                    result = await task
-                    completed_tasks.append(result)
-                    if (i + 1) % max(1, len(tasks) // 10) == 0 or i == len(tasks) - 1:
-                        self.console.print(
-                            f"[cyan]{desc}: {i + 1}/{len(tasks)} completed[/cyan]"
-                        )
-                self.console.print(f"[green]✓ {desc} completed![/green]")
-                return completed_tasks
-        else:
-            # Use tqdm as fallback when Rich is not available or disabled
-            return await tqdm_asyncio.gather(*tasks, desc=desc, disable=disable)
-
-    async def summarise(
-        self, conversations: list[Conversation]
-    ) -> list[ConversationSummary]:
-        # Initialise the Semaphore on each run so that it's attached to the same event loop
-        self.semaphore = asyncio.Semaphore(self.max_concurrent_requests)
-
-        logger.info(
-            f"Starting summarization of {len(conversations)} conversations using model {self.model}"
-        )
-
-        summaries = await self._gather_with_progress(
-            [
-                self.summarise_conversation(conversation)
-                for conversation in conversations
-            ],
-            desc=f"Summarising {len(conversations)} conversations",
-            show_preview=True,
-        )
-
-        logger.info(
-            f"Completed summarization of {len(conversations)} conversations, produced {len(summaries)} summaries"
-        )
-        return summaries
-
-    async def apply_hooks(
-        self, conversation: Conversation
-    ) -> dict[str, Union[str, int, float, bool, list[str], list[int], list[float]]]:
-        logger.debug(
-            f"Applying {len(self.extractors)} extractors to conversation {conversation.chat_id}"
-        )
-
-        coros = [
-            extractor(conversation, self.semaphore) for extractor in self.extractors
-        ]
-
-        try:
-            metadata_extracted = await gather(*coros)  # pyright: ignore
-            logger.debug(
-                f"Successfully extracted metadata from {len(self.extractors)} extractors for conversation {conversation.chat_id}"
-            )
-        except Exception as e:
-            logger.error(
-                f"Failed to extract metadata for conversation {conversation.chat_id}: {e}"
-            )
-            raise
-
-        metadata = {}
-        for result in metadata_extracted:
-            if isinstance(result, ExtractedProperty):
-                if result.name in metadata:
-                    logger.error(
-                        f"Duplicate metadata name: {result.name} for conversation {conversation.chat_id}"
-                    )
-                    raise ValueError(
-                        f"Duplicate metadata name: {result.name}. Please use unique names for each metadata property."
-                    )
-
-                metadata[result.name] = result.value
-
-            if isinstance(result, list):
-                for extracted_property in result:
-                    assert isinstance(extracted_property, ExtractedProperty)
-                    if extracted_property.name in metadata:
-                        logger.error(
-                            f"Duplicate metadata name: {extracted_property.name} for conversation {conversation.chat_id}"
-                        )
-                        raise ValueError(
-                            f"Duplicate metadata name: {extracted_property.name}. Please use unique names for each metadata property."
-                        )
-                    metadata[extracted_property.name] = extracted_property.value
-
-        logger.debug(
-            f"Extracted {len(metadata)} metadata properties for conversation {conversation.chat_id}"
-        )
-        return metadata
-
-    async def summarise_conversation(
-        self, conversation: Conversation
-    ) -> ConversationSummary:
-        """
-        This summarisation model is designed to extract key information from a conversation between an AI assistant and a user.
-        It is designed to be used in a pipeline to summarise conversations and extract metadata.
-
-        It is based on the Clio paper:
-            https://assets.anthropic.com/m/7e1ab885d1b24176/original/Clio-Privacy-Preserving-Insights-into-Real-World-AI-Use.pdf
-
-        It is designed to be used in a pipeline to summarise conversations and extract metadata.
-        """
-        logger.debug(
-            f"Starting summarization of conversation {conversation.chat_id} with {len(conversation.messages)} messages"
-        )
-
-        client = instructor.from_provider(self.model, async_client=True)
-        assert self.semaphore is not None, "Semaphore should be initialized before use"
-        async with self.semaphore:
-            try:
-                resp = await client.chat.completions.create(  # type: ignore
-                    temperature=0.2,  # as per the Clio paper
-                    messages=[
-                        {
-                            "role": "user",
-                            "content": """
-=======
 DEFAULT_SUMMARY_PROMPT = """
->>>>>>> 70ea46a5
 The following is a conversation between an AI assistant and a user:
 
 <messages>
