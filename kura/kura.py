--- conflicted
+++ resolved
@@ -1,9 +1,5 @@
-<<<<<<< HEAD
 from kura.dimensionality import HDBUMAP
 from kura.types import Conversation, Cluster
-=======
-from kura.types import Conversation, Cluster, ClusterTreeNode
->>>>>>> 9844925d
 from kura.embedding import OpenAIEmbeddingModel
 from kura.summarisation import SummaryModel
 from kura.meta_cluster import MetaClusterModel
@@ -17,11 +13,7 @@
     BaseMetaClusterModel,
     BaseDimensionalityReduction,
 )
-<<<<<<< HEAD
 from typing import Union, Optional, TypeVar
-=======
-from typing import Optional, Union
->>>>>>> 9844925d
 import os
 from pydantic import BaseModel
 from kura.types.dimensionality import ProjectedCluster
@@ -40,11 +32,10 @@
 
 class Kura:
     """Main class for the Kura conversation analysis pipeline.
-
+    
     Kura is a tool for analyzing conversation data using a multi-step process of
     summarization, embedding, clustering, meta-clustering, and visualization.
     This class coordinates the entire pipeline and manages checkpointing.
-<<<<<<< HEAD
     
     For cleaner output without progress bars:
         kura = Kura(disable_progress=True)
@@ -52,9 +43,6 @@
     Or to disable Rich console entirely:
         kura = Kura(console=None)
     
-=======
-
->>>>>>> 9844925d
     Attributes:
         embedding_model: Model for converting text to vector embeddings
         summarisation_model: Model for generating summaries from conversations
@@ -64,22 +52,14 @@
         max_clusters: Target number of top-level clusters
         checkpoint_dir: Directory for saving intermediate results
     """
-
+    
     def __init__(
         self,
-<<<<<<< HEAD
         embedding_model: BaseEmbeddingModel = None,
         summarisation_model: BaseSummaryModel = None,
         cluster_model: BaseClusterModel = None,
         meta_cluster_model: BaseMetaClusterModel = None,
         dimensionality_reduction: BaseDimensionalityReduction = HDBUMAP(),
-=======
-        embedding_model: BaseEmbeddingModel = OpenAIEmbeddingModel(),
-        summarisation_model: BaseSummaryModel = SummaryModel(),
-        cluster_model: BaseClusterModel = ClusterModel(),
-        meta_cluster_model: BaseMetaClusterModel = MetaClusterModel(),
-        dimensionality_reduction: Optional[BaseDimensionalityReduction] = None,
->>>>>>> 9844925d
         max_clusters: int = 10,
         checkpoint_dir: str = "./checkpoints",
         conversation_checkpoint_name: str = "conversations.json",
@@ -94,7 +74,7 @@
         **kwargs, # For future use
     ):
         """Initialize a new Kura instance with custom or default components.
-
+        
         Args:
             embedding_model: Model to convert text to vector embeddings (default: OpenAIEmbeddingModel)
             summarisation_model: Model to generate summaries from conversations (default: SummaryModel)
@@ -170,11 +150,11 @@
         self, checkpoint_path: str, response_model: type[T]
     ) -> Union[list[T], None]:
         """Load data from a checkpoint file if it exists.
-
+        
         Args:
             checkpoint_path: Path to the checkpoint file
             response_model: Pydantic model class for deserializing the data
-
+            
         Returns:
             List of model instances if checkpoint exists, None otherwise
         """
@@ -189,7 +169,7 @@
 
     def save_checkpoint(self, checkpoint_path: str, data: list[T]) -> None:
         """Save data to a checkpoint file.
-
+        
         Args:
             checkpoint_path: Path to the checkpoint file
             data: List of model instances to save
@@ -201,7 +181,7 @@
 
     def setup_checkpoint_dir(self):
         """Set up the checkpoint directory.
-
+        
         Creates the checkpoint directory if it doesn't exist.
         If override_checkpoint_dir is True, removes and recreates the directory.
         """
@@ -218,13 +198,13 @@
 
     async def reduce_clusters(self, clusters: list[Cluster]) -> list[Cluster]:
         """Reduce clusters into a hierarchical structure.
-
+        
         Iteratively combines similar clusters until the number of root clusters
         is less than or equal to max_clusters.
-
+        
         Args:
             clusters: List of initial clusters
-
+            
         Returns:
             List of clusters with hierarchical structure
         """
@@ -263,13 +243,13 @@
         self, conversations: list[Conversation]
     ) -> list[ConversationSummary]:
         """Generate summaries for a list of conversations.
-
+        
         Uses the summarisation_model to generate summaries for each conversation.
         Loads from checkpoint if available.
-
+        
         Args:
             conversations: List of conversations to summarize
-
+            
         Returns:
             List of conversation summaries
         """
@@ -283,17 +263,15 @@
         self.save_checkpoint(self.summary_checkpoint_name, summaries)
         return summaries
 
-    async def generate_base_clusters(
-        self, summaries: list[ConversationSummary]
-    ) -> list[Cluster]:
+    async def generate_base_clusters(self, summaries: list[ConversationSummary]) -> list[Cluster]:
         """Generate base clusters from summaries.
-
+        
         Uses the cluster_model to group similar summaries into clusters.
         Loads from checkpoint if available.
-
+        
         Args:
             summaries: List of conversation summaries
-
+            
         Returns:
             List of base clusters
         """
@@ -311,13 +289,13 @@
         self, clusters: list[Cluster]
     ) -> list[ProjectedCluster]:
         """Reduce dimensions of clusters for visualization.
-
+        
         Uses dimensionality_reduction to project clusters to 2D space.
         Loads from checkpoint if available.
-
+        
         Args:
             clusters: List of clusters to project
-
+            
         Returns:
             List of projected clusters with 2D coordinates
         """
@@ -327,11 +305,6 @@
         if checkpoint_items:
             return checkpoint_items
 
-        if self.dimensionality_reduction is None:
-            from kura.dimensionality import HDBUMAP
-
-            self.dimensionality_reduction = HDBUMAP()
-
         dimensionality_reduced_clusters = (
             await self.dimensionality_reduction.reduce_dimensionality(clusters)
         )
@@ -341,11 +314,9 @@
         )
         return dimensionality_reduced_clusters
 
-    async def cluster_conversations(
-        self, conversations: list[Conversation]
-    ) -> list[ProjectedCluster]:
+    async def cluster_conversations(self, conversations: list[Conversation]) -> list[ProjectedCluster]:
         """Run the full clustering pipeline on a list of conversations.
-
+        
         This is the main method that orchestrates the entire Kura pipeline:
         1. Set up checkpoints directory
         2. Save raw conversations
@@ -353,10 +324,10 @@
         4. Create base clusters
         5. Create hierarchical meta-clusters
         6. Project clusters to 2D for visualization
-
+        
         Args:
             conversations: List of conversations to process
-
+            
         Returns:
             List of projected clusters with 2D coordinates
         """
@@ -377,7 +348,6 @@
 
         return dimensionality_reduced_clusters
 
-<<<<<<< HEAD
     @property
     def visualizer(self) -> ClusterVisualizer:
         """Get or create the cluster visualizer."""
@@ -403,81 +373,5 @@
         """Print a rich-formatted hierarchical visualization using Rich library.
         
         Delegates to the ClusterVisualizer for the actual visualization.
-=======
-    def _build_tree_structure(
-        self,
-        node: ClusterTreeNode,
-        node_id_to_cluster: dict[str, ClusterTreeNode],
-        level: int = 0,
-        is_last: bool = True,
-        prefix: str = "",
-    ):
-        """Build a text representation of the hierarchical cluster tree.
-
-        This is a recursive helper method used by visualise_clusters().
-
-        Args:
-            node: Current tree node
-            node_id_to_cluster: Dictionary mapping node IDs to nodes
-            level: Current depth in the tree (for indentation)
-            is_last: Whether this is the last child of its parent
-            prefix: Current line prefix for tree structure
-
-        Returns:
-            String representation of the tree structure
-        """
-        # Current line prefix (used for tree visualization symbols)
-        current_prefix = prefix
-
-        # Add the appropriate connector based on whether this is the last child
-        if level > 0:
-            if is_last:
-                current_prefix += "╚══ "
-            else:
-                current_prefix += "╠══ "
-
-        # Print the current node
-        result = (
-            current_prefix + node.name + " (" + str(node.count) + " conversations)\n"
-        )
-
-        # Calculate the prefix for children (continue vertical lines for non-last children)
-        child_prefix = prefix
-        if level > 0:
-            if is_last:
-                child_prefix += (
-                    "    "  # No vertical line needed for last child's children
-                )
-            else:
-                child_prefix += (
-                    "║   "  # Continue vertical line for non-last child's children
-                )
-
-        # Process children
-        children = node.children
-        for i, child_id in enumerate(children):
-            child = node_id_to_cluster[child_id]
-            is_last_child = i == len(children) - 1
-            result += self._build_tree_structure(
-                child, node_id_to_cluster, level + 1, is_last_child, child_prefix
-            )
-
-        return result
-
-    def visualise_clusters(self):
-        """Print a hierarchical visualization of clusters to the terminal.
-
-        This method loads clusters from the meta_cluster_checkpoint file,
-        builds a tree representation, and prints it to the console.
-        The visualization shows the hierarchical relationship between clusters
-        with indentation and tree structure symbols.
-
-        Example output:
-        ╠══ Compare and improve Flutter and React state management (45 conversations)
-        ║   ╚══ Improve and compare Flutter and React state management (32 conversations)
-        ║       ╠══ Improve React TypeScript application (15 conversations)
-        ║       ╚══ Compare and select Flutter state management solutions (17 conversations)
-        ╠══ Optimize blog posts for SEO and improved user engagement (28 conversations)
->>>>>>> 9844925d
         """
         self.visualizer.visualise_clusters_rich()