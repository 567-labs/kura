--- conflicted
+++ resolved
@@ -18,82 +18,6 @@
 # ============================================================================
 # Cluster Prompt
 # ============================================================================
-
-<<<<<<< HEAD
-=======
-class ClusterModel(BaseClusterModel):
-    @property
-    def checkpoint_filename(self) -> str:
-        """The filename to use for checkpointing this model's output."""
-        return "clusters"
-
-    def __init__(
-        self,
-        clustering_method: BaseClusteringMethod = KmeansClusteringMethod(),
-        embedding_model: BaseEmbeddingModel = OpenAIEmbeddingModel(),
-        max_concurrent_requests: int = 50,
-        model: str = "openai/gpt-4o-mini",
-        console: Optional["Console"] = None,
-        **kwargs,  # For future use
-    ):
-        self.clustering_method = clustering_method
-        self.embedding_model = embedding_model
-        self.max_concurrent_requests = max_concurrent_requests
-        self.sem = Semaphore(max_concurrent_requests)
-        self.client = instructor.from_provider(model, async_client=True)
-        self.console = console
-        logger.info(
-            f"Initialized ClusterModel with clustering_method={type(clustering_method).__name__}, embedding_model={type(embedding_model).__name__}, max_concurrent_requests={max_concurrent_requests}, model={model}"
-        )
-
-    def get_contrastive_examples(
-        self,
-        cluster_id: int,
-        cluster_id_to_summaries: dict[int, list[ConversationSummary]],
-        limit: int = 10,
-    ) -> list[ConversationSummary]:
-        """Get contrastive examples from other clusters to help distinguish this cluster.
-
-        Args:
-            cluster_id (int): The id of the cluster to get contrastive examples for
-            cluster_id_to_summaries (dict[int, list[ConversationSummary]]): A dictionary of cluster ids to their summaries
-            limit (int, optional): The number of contrastive examples to return. Defaults to 10.
-
-        Returns:
-            list[ConversationSummary]: A list of contrastive examples from other clusters
-        """
-        other_clusters = [c for c in cluster_id_to_summaries.keys() if c != cluster_id]
-        all_examples = []
-        for cluster in other_clusters:
-            all_examples.extend(cluster_id_to_summaries[cluster])
-
-        logger.debug(
-            f"Selecting contrastive examples for cluster {cluster_id}: found {len(all_examples)} examples from {len(other_clusters)} other clusters"
-        )
-
-        # If we don't have enough examples, return all of them
-        if len(all_examples) <= limit:
-            logger.debug(
-                f"Using all {len(all_examples)} available contrastive examples (limit was {limit})"
-            )
-            return all_examples
-
-        # Otherwise sample without replacement
-        selected = list(np.random.choice(all_examples, size=limit, replace=False))
-        logger.debug(
-            f"Randomly selected {len(selected)} contrastive examples from {len(all_examples)} available"
-        )
-        return selected
-
-    async def generate_cluster(
-        self,
-        summaries: list[ConversationSummary],
-        contrastive_examples: list[ConversationSummary],
-    ) -> Cluster:
-        logger.debug(
-            f"Generating cluster from {len(summaries)} summaries with {len(contrastive_examples)} contrastive examples"
-        )
->>>>>>> 3595accc
 
 DEFAULT_CLUSTER_PROMPT = """
 You are tasked with summarizing a group of related statements into a short, precise, and accurate description and name. Your goal is to create a concise summary that captures the essence of these statements and distinguishes them from other similar groups of statements.
