--- conflicted
+++ resolved
@@ -21,9 +21,10 @@
     BaseMetaClusterModel,
     BaseDimensionalityReduction,
     BaseCheckpointManager,
+    BaseSummaryModel,
+    BaseClusterModel,
 )
-from kura.checkpoint import CheckpointManager
-from kura.types import Cluster
+from kura.types import Conversation, ConversationSummary, Cluster
 from kura.types.dimensionality import ProjectedCluster
 
 logger = logging.getLogger(__name__)
@@ -31,11 +32,6 @@
 T = TypeVar("T", bound=BaseModel)
 
 
-<<<<<<< HEAD
-# =============================================================================
-# Core Pipeline Functions
-# =============================================================================
-=======
 async def summarise_conversations(
     conversations: List[Conversation],
     *,
@@ -143,7 +139,6 @@
         checkpoint_manager.save_checkpoint(model.checkpoint_filename, clusters)
 
     return clusters
->>>>>>> 3595accc
 
 
 async def reduce_clusters_from_base_clusters(
